<<<<<<< HEAD
from .pipelines import run_pipeline
from .labels import add_labels
from .reviewers import add_reviewers, add_issue_maintainers
from .style import style_comment
from .packages import count_packages
=======
from .pipelines import run_pipeline  # noqa
from .labels import add_labels  # noqa
from .reviewers import add_reviewers  # noqa
from .style import style_comment, fix_style  # noqa
>>>>>>> 76d6c2a4
<|MERGE_RESOLUTION|>--- conflicted
+++ resolved
@@ -1,12 +1,6 @@
-<<<<<<< HEAD
-from .pipelines import run_pipeline
-from .labels import add_labels
-from .reviewers import add_reviewers, add_issue_maintainers
-from .style import style_comment
-from .packages import count_packages
-=======
 from .pipelines import run_pipeline  # noqa
 from .labels import add_labels  # noqa
+from .reviewers import add_reviewers, add_issue_maintainers # noqa
 from .reviewers import add_reviewers  # noqa
 from .style import style_comment, fix_style  # noqa
->>>>>>> 76d6c2a4
+from .packages import count_packages # noqa